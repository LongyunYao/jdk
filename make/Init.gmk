--- conflicted
+++ resolved
@@ -328,12 +328,8 @@
 	$(call ReportBuildTimes)
 	$(call PrintFailureReports)
 	$(call PrintBuildLogFailures)
-<<<<<<< HEAD
+	$(call ReportProfileTimes)
 	$(PRINTF) "Hint: See common/doc/building.html#troubleshooting for assistance.\n\n"
-=======
-	$(call ReportProfileTimes)
-	$(PRINTF) "Hint: If caused by a warning, try configure --disable-warnings-as-errors.\n\n"
->>>>>>> 238658eb
         ifneq ($(COMPARE_BUILD), )
 	  $(call CleanupCompareBuild)
         endif
